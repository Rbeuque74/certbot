"""Let's Encrypt CLI."""
# TODO: Sanity check all input.  Be sure to avoid shell code etc...
import argparse
import logging
import os
import sys

import configargparse
import zope.component
import zope.interface.exceptions
import zope.interface.verify

import letsencrypt

from letsencrypt import account
from letsencrypt import configuration
from letsencrypt import constants
from letsencrypt import client
from letsencrypt import errors
from letsencrypt import interfaces
from letsencrypt import le_util
from letsencrypt import log

from letsencrypt.display import util as display_util
from letsencrypt.display import ops as display_ops

from letsencrypt.plugins import disco as plugins_disco


def _account_init(args, config):
    le_util.make_or_verify_dir(
        config.config_dir, constants.CONFIG_DIRS_MODE, os.geteuid())

    # Prepare for init of Client
    if args.email is None:
        return client.determine_account(config)
    else:
        try:
            # The way to get the default would be args.email = ""
            # First try existing account
            return account.Account.from_existing_account(config, args.email)
        except errors.LetsEncryptClientError:
            try:
                # Try to make an account based on the email address
                return account.Account.from_email(config, args.email)
            except errors.LetsEncryptClientError:
                return None


def _common_run(args, config, acc, authenticator, installer):
    if args.domains is None:
        doms = display_ops.choose_names(installer)
    else:
        doms = args.domains

    if not doms:
        sys.exit("Please specify --domains, or --installer that will "
                 "help in domain names autodiscovery")

    acme = client.Client(config, acc, authenticator, installer)

    # Validate the key and csr
    client.validate_key_csr(acc.key)

    if authenticator is not None:
        if acc.regr is None:
            try:
                acme.register()
            except errors.LetsEncryptClientError:
                sys.exit("Unable to register an account with ACME server")

    return acme, doms


def run(args, config, plugins):
    """Obtain a certificate and install."""
    acc = _account_init(args, config)
    if acc is None:
        return None

    if args.configurator is not None and (args.installer is not None or
                                          args.authenticator is not None):
        return ("Either --configurator or --authenticator/--installer"
                "pair, but not both, is allowed")

    if args.authenticator is not None or args.installer is not None:
        installer = display_ops.pick_installer(
            config, args.installer, plugins)
        authenticator = display_ops.pick_authenticator(
            config, args.authenticator, plugins)
    else:
        # TODO: this assume that user doesn't want to pick authenticator
        #       and installer separately...
        authenticator = installer = display_ops.pick_configurator(
            config, args.configurator, plugins)

    if installer is None or authenticator is None:
        return "Configurator could not be determined"

    acme, doms = _common_run(args, config, acc, authenticator, installer)
    # TODO: Handle errors from _common_run?
    lineage = acme.obtain_and_enroll_certificate(doms, authenticator,
                                                 installer, plugins)
    if not lineage:
        return "Certificate could not be obtained"
    acme.deploy_certificate(doms, lineage.privkey, lineage.cert, lineage.chain)
    acme.enhance_config(doms, args.redirect)


def auth(args, config, plugins):
    """Obtain a certificate (no install)."""
    # XXX: Update for renewer / RenewableCert
    acc = _account_init(args, config)
    if acc is None:
        return None

    authenticator = display_ops.pick_authenticator(
        config, args.authenticator, plugins)
    if authenticator is None:
        return "Authenticator could not be determined"

    if args.installer is not None:
        installer = display_ops.pick_installer(config, args.installer, plugins)
    else:
        installer = None

    # TODO: Handle errors from _common_run?
    acme, doms = _common_run(
        args, config, acc, authenticator=authenticator, installer=installer)
    if not acme.obtain_and_enroll_certificate(doms, authenticator, installer,
                                              plugins):
        return "Certificate could not be obtained"


def install(args, config, plugins):
    """Install (no auth)."""
    # XXX: Update for renewer/RenewableCert
    acc = _account_init(args, config)
    if acc is None:
        return None

    installer = display_ops.pick_installer(config, args.installer, plugins)
    if installer is None:
        return "Installer could not be determined"
    acme, doms = _common_run(
        args, config, acc, authenticator=None, installer=installer)
    assert args.cert_path is not None
    acme.deploy_certificate(doms, acc.key, args.cert_path, args.chain_path)
    acme.enhance_config(doms, args.redirect)


def revoke(args, unused_config, unused_plugins):
    """Revoke."""
    if args.rev_cert is None and args.rev_key is None:
        return "At least one of --certificate or --key is required"

    # This depends on the renewal config and cannot be completed yet.
    zope.component.getUtility(interfaces.IDisplay).notification(
        "Revocation is not available with the new Boulder server yet.")
    #client.revoke(args.installer, config, plugins, args.no_confirm,
    #              args.rev_cert, args.rev_key)


def rollback(args, config, plugins):
    """Rollback."""
    client.rollback(args.installer, args.checkpoints, config, plugins)


def config_changes(unused_args, config, unused_plugins):
    """View config changes.

    View checkpoints and associated configuration changes.

    """
    client.view_config_changes(config)


def plugins_cmd(args, config, plugins):  # TODO: Use IDiplay rathern than print
    """List plugins."""
    logging.debug("Expected interfaces: %s", args.ifaces)

    ifaces = [] if args.ifaces is None else args.ifaces
    filtered = plugins.ifaces(ifaces)
    logging.debug("Filtered plugins: %r", filtered)

    if not args.init and not args.prepare:
        print str(filtered)
        return

    filtered.init(config)
    verified = filtered.verify(ifaces)
    logging.debug("Verified plugins: %r", verified)

    if not args.prepare:
        print str(verified)
        return

    verified.prepare()
    available = verified.available()
    logging.debug("Prepared plugins: %s", available)
    print str(available)


def read_file(filename):
    """Returns the given file's contents with universal new line support.

    :param str filename: Filename

    :returns: A tuple of filename and its contents
    :rtype: tuple

    :raises argparse.ArgumentTypeError: File does not exist or is not readable.

    """
    try:
        return filename, open(filename, "rU").read()
    except IOError as exc:
        raise argparse.ArgumentTypeError(exc.strerror)


def flag_default(name):
    """Default value for CLI flag."""
    return constants.CLI_DEFAULTS[name]

def config_help(name):
    """Help message for `.IConfig` attribute."""
    return interfaces.IConfig[name].__doc__


def create_parser(plugins):
    """Create parser."""
    parser = configargparse.ArgParser(
        description=__doc__,
        formatter_class=argparse.ArgumentDefaultsHelpFormatter,
        args_for_setting_config_path=["-c", "--config"],
        default_config_files=flag_default("config_files"))
    add = parser.add_argument

    # --help is automatically provided by argparse
    add("--version", action="version", version="%(prog)s {0}".format(
        letsencrypt.__version__))
    add("-v", "--verbose", dest="verbose_count", action="count",
        default=flag_default("verbose_count"))
    add("--no-confirm", dest="no_confirm", action="store_true",
        help="Turn off confirmation screens, currently used for --revoke")
    add("-e", "--agree-tos", dest="tos", action="store_true",
        help="Skip the end user license agreement screen.")
    add("-t", "--text", dest="text_mode", action="store_true",
        help="Use the text output instead of the curses UI.")
    add("--test-mode", action="store_true", help=config_help("test_mode"),
        default=flag_default("test_mode"))

    subparsers = parser.add_subparsers(metavar="SUBCOMMAND")
    def add_subparser(name, func):  # pylint: disable=missing-docstring
        subparser = subparsers.add_parser(
            name, help=func.__doc__.splitlines()[0], description=func.__doc__)
        subparser.set_defaults(func=func)
        return subparser

    add_subparser("run", run)
    add_subparser("auth", auth)
    add_subparser("install", install)
    parser_revoke = add_subparser("revoke", revoke)
    parser_rollback = add_subparser("rollback", rollback)
    add_subparser("config_changes", config_changes)

    parser_plugins = add_subparser("plugins", plugins_cmd)
    parser_plugins.add_argument("--init", action="store_true")
    parser_plugins.add_argument("--prepare", action="store_true")
    parser_plugins.add_argument(
        "--authenticators", action="append_const", dest="ifaces",
        const=interfaces.IAuthenticator)
    parser_plugins.add_argument(
        "--installers", action="append_const", dest="ifaces",
        const=interfaces.IInstaller)

    parser.add_argument("--configurator")
    parser.add_argument("-a", "--authenticator")
    parser.add_argument("-i", "--installer")

    # positional arg shadows --domains, instead of appending, and
    # --domains is useful, because it can be stored in config
    #for subparser in parser_run, parser_auth, parser_install:
    #    subparser.add_argument("domains", nargs="*", metavar="domain")

    add("-d", "--domains", metavar="DOMAIN", action="append")
    add("-s", "--server", default=flag_default("server"),
        help=config_help("server"))
    add("-k", "--authkey", type=read_file,
        help="Path to the authorized key file")
    add("-m", "--email", help=config_help("email"))
    add("-B", "--rsa-key-size", type=int, metavar="N",
        default=flag_default("rsa_key_size"), help=config_help("rsa_key_size"))
    # TODO: resolve - assumes binary logic while client.py assumes ternary.
    add("-r", "--redirect", action="store_true",
        help="Automatically redirect all HTTP traffic to HTTPS for the newly "
             "authenticated vhost.")

    parser_revoke.add_argument(
        "--certificate", dest="rev_cert", type=read_file, metavar="CERT_PATH",
        help="Revoke a specific certificate.")
    parser_revoke.add_argument(
        "--key", dest="rev_key", type=read_file, metavar="KEY_PATH",
        help="Revoke all certs generated by the provided authorized key.")

    parser_rollback.add_argument(
        "--checkpoints", type=int, metavar="N",
        default=flag_default("rollback_checkpoints"),
        help="Revert configuration N number of checkpoints.")

    _paths_parser(parser.add_argument_group("paths"))

    # TODO: plugin_parser should be called for every detected plugin
    for name, plugin_ep in plugins.iteritems():
        plugin_ep.plugin_cls.inject_parser_options(
            parser.add_argument_group(
                name, description=plugin_ep.description), name)

    return parser


def _paths_parser(parser):
    add = parser.add_argument
    add("--config-dir", default=flag_default("config_dir"),
        help=config_help("config_dir"))
    add("--work-dir", default=flag_default("work_dir"),
        help=config_help("work_dir"))
    add("--backup-dir", default=flag_default("backup_dir"),
        help=config_help("backup_dir"))
    add("--key-dir", default=flag_default("key_dir"),
        help=config_help("key_dir"))
    add("--cert-dir", default=flag_default("certs_dir"),
        help=config_help("cert_dir"))

    add("--le-vhost-ext", default="-le-ssl.conf",
        help=config_help("le_vhost_ext"))
    add("--cert-path", default=flag_default("cert_path"),
        help=config_help("cert_path"))
    add("--chain-path", default=flag_default("chain_path"),
        help=config_help("chain_path"))

<<<<<<< HEAD
    add("--renewer-config-file", default=flag_default("renewer_config_file"),
        help=config_help("renewer_config_file"))

    add("--enroll-autorenew", default=None, action="store_true",
        help=config_help("enroll_autorenew"))

=======
>>>>>>> 3dbf47eb
    return parser


def main(args=sys.argv[1:]):
    """Command line argument parsing and main script execution."""
    # note: arg parser internally handles --help (and exits afterwards)
    plugins = plugins_disco.PluginsRegistry.find_all()
    args = create_parser(plugins).parse_args(args)
    config = configuration.NamespaceConfig(args)

    # Displayer
    if args.text_mode:
        displayer = display_util.FileDisplay(sys.stdout)
    else:
        displayer = display_util.NcursesDisplay()
    zope.component.provideUtility(displayer)

    # Logging
    level = -args.verbose_count * 10
    logger = logging.getLogger()
    logger.setLevel(level)
    logging.debug("Logging level set at %d", level)
    if not args.text_mode:
        logger.addHandler(log.DialogHandler())

    logging.debug("Discovered plugins: %r", plugins)

    if not os.geteuid() == 0:
        logging.warning(
            "Root (sudo) is required to run most of letsencrypt functionality.")
        # check must be done after arg parsing as --help should work
        # w/o root; on the other hand, e.g. "letsencrypt run
        # --authenticator dns" or "letsencrypt plugins" does not
        # require root as well
        #return (
        #    "{0}Root is required to run letsencrypt.  Please use sudo.{0}"
        #    .format(os.linesep))

    return args.func(args, config, plugins)


if __name__ == "__main__":
    sys.exit(main())  # pragma: no cover<|MERGE_RESOLUTION|>--- conflicted
+++ resolved
@@ -339,15 +339,9 @@
     add("--chain-path", default=flag_default("chain_path"),
         help=config_help("chain_path"))
 
-<<<<<<< HEAD
     add("--renewer-config-file", default=flag_default("renewer_config_file"),
         help=config_help("renewer_config_file"))
 
-    add("--enroll-autorenew", default=None, action="store_true",
-        help=config_help("enroll_autorenew"))
-
-=======
->>>>>>> 3dbf47eb
     return parser
 
 
