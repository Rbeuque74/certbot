--- conflicted
+++ resolved
@@ -18,11 +18,8 @@
 
 from letsencrypt import crypto_util
 from letsencrypt import errors
-<<<<<<< HEAD
 from letsencrypt import interfaces
-=======
 from letsencrypt import hooks
->>>>>>> 3d260485
 from letsencrypt import storage
 from letsencrypt.display import util as display_util
 from letsencrypt.plugins import disco as plugins_disco
@@ -211,12 +208,6 @@
     return False
 
 
-<<<<<<< HEAD
-def report(msgs, category):
-    "Format a results report for a category of renewal outcomes"
-    lines = ("%s (%s)" % (m, category) for m in msgs)
-    return "  " + "\n  ".join(lines)
-=======
 def _avoid_invalidating_lineage(config, lineage, original_server):
     "Do not renew a valid cert with one from a staging server!"
     def _is_staging(srv):
@@ -254,13 +245,17 @@
             OpenSSL.crypto.FILETYPE_PEM, new_certr.body.wrapped)
         new_chain = crypto_util.dump_pyopenssl_chain(new_chain)
         renewal_conf = configuration.RenewerConfiguration(config.namespace)
+        # TODO: Check return value of save_successor
         lineage.save_successor(prior_version, new_cert, new_key.pem, new_chain, renewal_conf)
         lineage.update_all_links_to(lineage.latest_common_version())
 
     hooks.renew_hook(config, domains, lineage.live_dir)
-    # TODO: Check return value of save_successor
-
->>>>>>> 3d260485
+
+
+def report(msgs, category):
+    "Format a results report for a category of renewal outcomes"
+    lines = ("%s (%s)" % (m, category) for m in msgs)
+    return "  " + "\n  ".join(lines)
 
 def _renew_describe_results(config, renew_successes, renew_failures,
                             renew_skipped, parse_failures):
