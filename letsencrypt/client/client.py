--- conflicted
+++ resolved
@@ -53,21 +53,9 @@
         self.config = apache_configurator.ApacheConfigurator(
             CONFIG.SERVER_ROOT)
         self.server = ca_server
-<<<<<<< HEAD
         self.csr = cert_signing_request
         self.privkey = private_key
         self.privkey_file = private_key_file
-=======
-
-        if cert_signing_request:
-            self.csr_file = cert_signing_request.name
-        else:
-            self.csr_file = None
-        if private_key:
-            self.key_file = private_key.name
-        else:
-            self.key_file = None
->>>>>>> 27d9f5f3
 
         # TODO: Figure out all exceptions from this function
         try:
@@ -75,8 +63,8 @@
 
         except errors.LetsEncryptClientError as e:
             # TODO: Something nice here...
-            logger.fatal("%s - until the programmers get their act together, "
-                         "we are just going to exit" % e)
+            logger.fatal(("%s - until the programmers get their act together, "
+                          "we are just going to exit" % str(e)))
             sys.exit(1)
         self.server_url = "https://%s/acme/" % self.server
 
@@ -613,13 +601,8 @@
             # one "challenge object" is issued for all sni_challenges
             challenge_objs.append({
                 "type": "dvsni",
-<<<<<<< HEAD
-                "listSNITuple": sni_todo,
+                "list_sni_tuple": sni_todo,
                 "dvsni_key": os.path.abspath(self.privkey_file),
-=======
-                "list_sni_tuple": sni_todo,
-                "dvsni_key": os.path.abspath(self.key_file),
->>>>>>> 27d9f5f3
             })
             challenge_obj_indices.append(sni_satisfies)
             logger.debug(sni_todo)
