#!/usr/bin/env python

import M2Crypto
# It is OK to use the upstream M2Crypto here instead of our modified
# version.
import urllib2
# XXX TODO: per https://docs.google.com/document/pub?id=1roBIeSJsYq3Ntpf6N0PIeeAAvu4ddn7mGo6Qb7aL7ew, urllib2 is unsafe (!) and must be replaced
import os, grp, pwd, sys, time, random, sys
import hashlib
import subprocess
import getopt
# TODO: support a mode where use of interactive prompting is forbidden

from trustify.protocol.chocolate_pb2 import chocolatemessage
from trustify.client.sni_challenge import SNI_Challenge
from trustify.client.payment_challenge import Payment_Challenge
from trustify.client import configurator
from trustify.client import logger
from trustify.client.CONFIG import difficulty, cert_file, chain_file
from trustify.client.CONFIG import KEY_DIR, CERT_DIR

# it's weird to point to chocolate servers via raw IPv6 addresses, and such
# addresses can be %SCARY in some contexts, so out of paranoia let's disable
# them by default
allow_raw_ipv6_server = False

opts = getopt.getopt(sys.argv[1:], "", ["text", "privkey=", "csr=", "server="])

curses = True
csr = None
privkey = None
server = None

for opt in opts[0]:
    if opt[0] == "--text":
        curses = False
    if opt[0] == "--csr":
        csr = opt[1]
    if opt[0] == "--privkey":
        privkey = opt[1]
    if opt[0] == "--server":
        server = opt[1]
names = opts[1]

if curses:
    import dialog

def sha256(m):
    return hashlib.sha256(m).hexdigest()

def filter_names(names):
    d = dialog.Dialog()
    choices = [(n, "", 1) for n in names]
    result = d.checklist("Which names would you like to activate HTTPS for?", choices=choices)
    if result[0] != 0 or not result[1]:
        sys.exit(1)
    return result[1]

def choice_of_ca():
    # XXX This is a stub
    d = dialog.Dialog()
    choices = get_cas()
    #random.shuffle(choices)
    result = d.menu("Pick a Certificate Authority.  They're all unique and special!", width=70, choices=choices)
    return result

def get_cas():
<<<<<<< HEAD
    with open("/etc/trustify/.ca_offerings") as f:
        choices = [line.split(";", 1) for line in f]
=======
    try:
        with open("trustify/client/.ca_offerings") as f:
            choices = [line.split(";", 1) for line in f]
    except IOError as e:
        logger.fatal("Unable to find .ca_offerings file")
        sys.exit(1)
>>>>>>> c5a77bd3

    return choices


# based on M2Crypto unit test written by Toby Allsopp
from M2Crypto import EVP, X509, RSA

def make_key_and_csr(names, bits=2048):
    """Return a tuple (key, csr) containing a PEM-formatted private key
    of the specified number of bits and a CSR requesting a certificate for
    the specified DNS names."""
    assert names, "Must provide one or more hostnames."
    pk = EVP.PKey()
    x = X509.Request()
    rsa = RSA.gen_key(bits, 65537)
    pk.assign_rsa(rsa)
    key_pem = rsa.as_pem(cipher=None)
    rsa = None # should not be freed here
    x.set_pubkey(pk)
    name = x.get_subject()
    name.CN = names[0]
    extstack = X509.X509_Extension_Stack()
    for n in names:
        ext = X509.new_extension('subjectAltName', 'DNS:%s' % n)
        extstack.push(ext)
    x.add_extensions(extstack)
    x.sign(pk,'sha1')
    assert x.verify(pk)
    pk2 = x.get_pubkey()
    assert x.verify(pk2)
    return key_pem, x.as_pem()

def by_default():
    d = dialog.Dialog()
    choices = [("Easy", "Allow both HTTP and HTTPS access to these sites"), ("Secure", "Make all requests redirect to secure HTTPS access")]
    result = d.menu("Please choose whether HTTPS access is required or optional.", width=70, choices=choices)
    if result[0] != 0:
        sys.exit(1)
    return result[1] == "Secure"

# should be taken out if it doesn't break anything
#class progress_shower(object):
    # As in "that which shows", not like a rain shower.
 #   def __init__(self, firstmessage="", height=18, width=70):
  #      self.content = firstmessage
   #     self.d = dialog.Dialog()
    #    self.height = height
     #   self.width = width
      #  self.show()

    #def add(self, s):
     #   self.content += s
     #   self.show()

    #def show(self):
    #    self.d.infobox(self.content, self.height, self.width)

def is_hostname_sane(hostname):
    """
    Do enough to avoid shellcode from the environment.  There's
    no need to do more.
    """
    import string as s
    allowed = s.ascii_letters + s.digits + "-."  # hostnames & IPv4
    if all([c in allowed for c in hostname]):
        return True
    
    if not allow_raw_ipv6_server: return False

    # ipv6 is messy and complicated, can contain %zoneindex etc.  
    import socket
    try:
        # is this a valid IPv6 address?
        socket.getaddrinfo(hostname,443,socket.AF_INET6)
        return True
    except:
        return False



def rsa_sign(key, data):
    """
    Sign this data with this private key.  For client-side use.

    @type key: str
    @param key: PEM-encoded string of the private key.

    @type data: str
    @param data: The data to be signed. Will be hashed (sha256) prior to
    signing.

    @return: binary string of the signature
    """
    key = str(key)
    data = str(data)
    privkey = M2Crypto.RSA.load_key_string(key)
    return privkey.sign(hashlib.sha256(data).digest(), 'sha256')

def do(upstream, m):
    u = urllib2.urlopen(upstream, m.SerializeToString())
    return u.read()

def decode(m):
    return (chocolatemessage.FromString(m))

def init(m):
    m.chocolateversion = 1
    m.session = ""

def drop_privs():
    nogroup = grp.getgrnam("nogroup").gr_gid
    nobody = pwd.getpwnam("nobody").pw_uid
    os.setgid(nogroup)
    os.setgroups([])
    os.setuid(nobody)

def make_request(server, m, csr, names, quiet=False):
    m.request.recipient = server
    m.request.timestamp = int(time.time())
    m.request.csr = csr
    hashcash_cmd = ["hashcash", "-P", "-m", "-z", "12", "-b", `difficulty`, "-r", server]
    if quiet:
        hashcash = subprocess.Popen(hashcash_cmd, preexec_fn=drop_privs, shell= False, stdout=subprocess.PIPE, stderr=open("/dev/null", "w")).communicate()[0].rstrip()
    else:
        hashcash = subprocess.Popen(hashcash_cmd, preexec_fn=drop_privs, shell= False, stdout=subprocess.PIPE).communicate()[0].rstrip()

    if hashcash: m.request.clientpuzzle = hashcash

def sign(key, m):
    m.request.sig = rsa_sign(key, ("(%d) (%s) (%s)" % (m.request.timestamp, m.request.recipient, m.request.csr)))

def old_cert(cert_filename, days_left):
    cert = M2Crypto.X509.load_cert(cert_filename)
    exp_time = cert.get_not_before().get_datetime()
    cur_time = datetime.datetime.utcnow()

    # exp_time is returned in UTC time as defined by M2Crypto
    # The datetime object is aware and cannot be compared to the naive utcnow()
    # object. Thus, the tzinfo is stripped from exp_time assuming both objects
    # are UTC.  Base python doesn't seem to support instantiations of tzinfo
    # objects without 3rd party support.  It is easier just to strip tzinfo from
    # exp_time rather than add the utc timezone to cur_time
    if (exp_time.replace(tzinfo=None) - cur_time).days < days_left:
        return True
    return False

def save_key_csr(key, csr):
    """
    This function saves the newly generated key and csr to new files
    in the ssl and certs directories respectively
    This function sets the appropriate permissions for the key and its
    directory.
    """
    # Create directories if they do not exist
    # This should probably go in the installation script
    # Make sure directories exist & make sure directories are set with the
    # correct permissions if they do exist.
    if not os.path.isdir(CERT_DIR):
        os.makedirs(CERT_DIR, 0755)
    if not os.path.isdir(KEY_DIR):
        os.makedirs(KEY_DIR, 0700)

    # Write key to new file and change permissions
    key_f, key_fn = unique_file(KEY_DIR + "key-trustify.pem", 0600)
    key_f.write(key)
    key_f.close()
    # Write CSR to new file
    csr_f, csr_fn = unique_file(CERT_DIR + "csr-trustify.pem", 0644)
    csr_f.write(csr)
    csr_f.close()
        
    return key_fn, csr_fn

def recognized_ca(issuer):
    pass

def gen_req_from_cert():
    return

def unique_file(default_name, mode = 0777):
    """
    Safely finds a unique file for writing only (by default)
    """
    count = 1
    f_parsed = os.path.splitext(default_name)
    while 1:
        try:
            fd = os.open(default_name, os.O_CREAT|os.O_EXCL|os.O_RDWR, mode)
            return os.fdopen(fd, 'w'), default_name
        except OSError:
            pass
        default_name = f_parsed[0] + '_' + str(count) + f_parsed[1]
        count += 1

def gen_https_names(domains):
    """
    Returns a string of the domains formatted nicely with https:// prepended
    to each
    """
    result = ""
    if len(domains) > 2:
        for i in range(len(domains)-1):
            result = result + "https://" + domains[i] + ", "
        result = result + "and "
    if len(domains) == 2:
        return "https://" + domains[0] + " and https://" + domains[1]

    if domains:
        result = result + "https://" + domains[len(domains)-1]
    return result

def challenge_factory(r, req_filepath, key_filepath, config):
    sni_todo = []
    dn = []
    challenges = []
    logger.info("Received %s challenges from server." % len(r.challenge))
    for chall in r.challenge:
        logger.debug(chall)
        if chall.type == r.DomainValidateSNI:
            logger.info("\tDomainValidateSNI challenge for name %s." % chall.name)
            dvsni_nonce, dvsni_y, dvsni_ext = chall.data
            sni_todo.append( (chall.name, dvsni_y, dvsni_nonce, dvsni_ext) )
            
            # TODO: This domain name list is inelegant and the info should be 
            # gathered from the challenge list itself
            dn.append(chall.name)

        if chall.type == r.Payment:
            url = chall.data[0]
            challenges.append(Payment_Challenge(url, "Alexa Top 10k Domain"))

        #if chall.type == r.Interactive:
        #    message = chall.data
        #    challenges.append(Interactive_Challenge(message)
        
    if sni_todo:
        # SNI_Challenge can satisfy many sni challenges at once so only 
        # one "challenge object" is issued for all sni_challenges
        challenges.append(SNI_Challenge(sni_todo, req_filepath, key_filepath, config))
        logger.debug(sni_todo)

    return challenges, dn
        

def send_request(key_pem, csr_pem, names, quiet=curses):
    '''
    Sends the request to the CA and returns a response
    '''
    global server
    upstream = "https://%s/chocolate.py" % server
    k=chocolatemessage()
    m=chocolatemessage()
    init(k)
    init(m)
    logger.info("Creating request; generating hashcash...")
    make_request(server, m, csr_pem, names, quiet=curses)
    sign(key_pem, m)
    logger.info("Created request; sending to server...")
    logger.debug(m)

    r=decode(do(upstream, m))
    logger.debug(r)
    while r.proceed.IsInitialized():
       if r.proceed.polldelay > 60: r.proceed.polldelay = 60
       logger.info("Waiting %d seconds..." % r.proceed.polldelay)
       time.sleep(r.proceed.polldelay)
       k.session = r.session
       r = decode(do(upstream, k))
       logger.debug(r)

    if r.failure.IsInitialized():
        logger.fatal("Chocolate Server reported failure.")
        sys.exit(1)
        
    return r, k


def handle_verification_response(r, dn, challenges, vhost, key_file, config):
    if r.success.IsInitialized():
        for chall in challenges:
            chall.cleanup()
        cert_chain_abspath = None
        with open(cert_file, "w") as f:
            f.write(r.success.certificate)

        logger.info("Server issued certificate; certificate written to %s" % cert_file)
        if r.success.chain:
            with open(chain_file, "w") as f:
                f.write(r.success.chain)
 
            logger.info("Cert chain written to %s" % chain_file)

            # This expects a valid chain file
            cert_chain_abspath = os.path.abspath(chain_file)

        for host in vhost:
            config.deploy_cert(host, os.path.abspath(cert_file), os.path.abspath(key_file), cert_chain_abspath)
            # Enable any vhost that was issued to, but not enabled
            if not host.enabled:
                logger.info("Enabling Site " + host.file)
                config.enable_site(host)

        # sites may have been enabled / final cleanup
        config.restart(quiet=curses)

        if curses:
            dialog.Dialog().msgbox("\nCongratulations! You have successfully enabled " + gen_https_names(dn) + "!", width=70)
            config.enable_mod("rewrite")
            if by_default():
                redirect_to_ssl(vhost, config)     
        else:
            logger.info("Congratulations! You have successfully enabled " + gen_https_names(dn) + "!")

    
    elif r.failure.IsInitialized():
        logger.fatal("Server reported failure.")
        sys.exit(1)

    else:
        logger.fatal("Unexpected server verification response!")
        sys.exit(43)


def redirect_to_ssl(vhost, config):
     for ssl_vh in vhost:
         success, redirect_vhost = config.redirect_all_ssl(ssl_vh)
         logger.info("\nRedirect vhost: " + redirect_vhost.file + " - " + str(success))
         # If successful, make sure redirect site is enabled
         if success:
             if not config.is_site_enabled(redirect_vhost.file):
                 config.enable_site(redirect_vhost)
                 logger.info("Enabling available site: " + redirect_vhost.file)

def renew(config):
    cert_key_pairs = config.get_all_certs_keys()
    for tup in cert_key_pairs:
        cert = M2Crypto.X509.load_cert(tup[0])
        issuer = cert.get_issuer()
        if recognized_ca(issuer):
            generate_renewal_req()

        # Wait for response, act accordingly
    gen_req_from_cert()

def all_payment_challenge(r):
    if not r.challenge:
        return False
    for chall in r.challenge:
        if chall.type != r.Payment:
            return False

    return True

def authenticate():
    """
    Main call to do DV_SNI validation and deploy the trustify certificate
    TODO: This should be turned into a class...
    """
    global server, names, csr, privkey

    # Check if root
    if not os.geteuid()==0:
        sys.exit("\nOnly root can run trustify\n")

    if "CHOCOLATESERVER" in os.environ:
        server = os.environ["CHOCOLATESERVER"]
    if not server:
        # Global default value for Chocolate server!
        server = "ca.theobroma.info"

    assert is_hostname_sane(server), `server` + " is an impossible hostname"

    upstream = "https://%s/chocolate.py" % server


    if curses:
        logger.setLogger(logger.NcursesLogger())
        logger.setLogLevel(logger.INFO)
    else:
        logger.setLogger(sys.stdout)
        logger.setLogLevel(logger.INFO)
        
    # Logger should be init before config
    config = configurator.Configurator()

    if not names:
	names = config.get_all_names()

    if curses:
        if not names:
            logger.fatal("No domain names were found in your apache config")
            logger.fatal("Either specify which names you would like trustify to validate or add server names to your virtual hosts")
            sys.exit(1)

        names = filter_names(names)
        choice = choice_of_ca()


    # Check first if mod_ssl is loaded
    if not config.check_ssl_loaded():
        logger.info("Loading mod_ssl into Apache Server")
        config.enable_mod("ssl")

    req_file = csr
    key_file = privkey
    if csr and privkey:
        csr_pem = open(req_file).read().replace("\r", "")
        key_pem = open(key_file).read().replace("\r", "")
    if not csr or not privkey:
        # Generate new private key and corresponding csr!
        key_pem, csr_pem = make_key_and_csr(names, 2048)
        key_file, req_file = save_key_csr(key_pem, csr_pem)
        logger.info("Generating key: " + key_file)
        logger.info("Creating CSR: " + req_file)

    r, k = send_request(key_pem, csr_pem, names)


    challenges, dn = challenge_factory(r, os.path.abspath(req_file), os.path.abspath(key_file), config)

    # Find set of virtual hosts to deploy certificates too
    vhost = set()
    for name in dn:
        host = config.choose_virtual_host(name)
        if host is not None:
            vhost.add(host)

    for challenge in challenges:
        if not challenge.perform(quiet=curses):
            # TODO: In this case the client should probably send a failure
            # to the server.
            logger.fatal("challenge failed")
            sys.exit(1)
    logger.info("Configured Apache for challenge; waiting for verification...")

    #############################################################
    # This whole bottom section should be reworked once the protocol
    # is finalized... it is currently quite ugly
    ############################################################

    did_it = chocolatemessage()
    init(did_it)
    did_it.session = r.session
    # This will blindly assert that all of the challenges have been
    # complied with, by simply copying them from the challenge data
    # structure into a new completedchallenge structure.  This is
    # kind of crude, because the client could instead actually build up
    # a completedchallenge structure piece-by-piece as it actually
    # complies with challenges (and then send that structure for the
    # server to look at).  In the existing client, completedchallenge
    # is only ever sent once _all_ of the (assumed to be dvsni)
    # challenges have been met, and client-side failure to meet any
    # challenge is immediately fatal to the client.  In the existing
    # server, the client's assertion that the client has met any
    # (assumed to be dvsni) challenge(s) will result in the server
    # scheduling a test of all challenges.
    did_it.completedchallenge.extend(r.challenge)

    r=decode(do(upstream, did_it))
    logger.debug(r)
    delay = 5
    #while r.challenge or r.proceed.IsInitialized():
    while r.proceed.IsInitialized() or (r.challenge and not all_payment_challenge(r)):
        if r.proceed.IsInitialized():
            delay = min(r.proceed.polldelay, 60)
        logger.debug("waiting %d" % delay)
        time.sleep(delay)
        k.session = r.session
        r = decode(do(upstream, k))
        logger.debug(r)

    # This should be invoked if a payment is necessary
    # This is being tested and will have to be cleaned and organized 
    # once the protocol is finalized.
    while r.challenge and all_payment_challenge(r):
        # dont need to change domain names here
        paymentChallenges, temp = challenge_factory(r, os.path.abspath(req_file), os.path.abspath(key_file), config)
        for chall in paymentChallenges:
            chall.perform(quiet=curses)

        logger.info("User has continued Trustify after submitting payment")
        proceed_msg = chocolatemessage()
        init(proceed_msg)
        proceed_msg.session = r.session
        proceed_msg.proceed.timestamp = int(time.time())
        proceed_msg.proceed.polldelay = 60
        # Send the proceed message
        r = decode(do(upstream, k))

        while r.proceed.IsInitialized():
            if r.proceed.IsInitialized():
                delay = min(r.proceed.polldelay, 60)
                logger.debug("waiting %d" % delay)
                time.sleep(delay)
                k.session = r.session
                r = decode(do(upstream, k))
                logger.debug(r)

        

    handle_verification_response(r, dn, challenges, vhost, key_file, config)
    

# vim: set expandtab tabstop=4 shiftwidth=4<|MERGE_RESOLUTION|>--- conflicted
+++ resolved
@@ -65,17 +65,12 @@
     return result
 
 def get_cas():
-<<<<<<< HEAD
-    with open("/etc/trustify/.ca_offerings") as f:
-        choices = [line.split(";", 1) for line in f]
-=======
     try:
-        with open("trustify/client/.ca_offerings") as f:
+        with open("/etc/trustify/.ca_offerings") as f:
             choices = [line.split(";", 1) for line in f]
     except IOError as e:
         logger.fatal("Unable to find .ca_offerings file")
         sys.exit(1)
->>>>>>> c5a77bd3
 
     return choices
 
